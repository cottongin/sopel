--- conflicted
+++ resolved
@@ -25,12 +25,6 @@
 from willie import tools
 import willie.irc as irc
 from willie.db import WillieDB
-<<<<<<< HEAD
-from willie.tools import (stderr, Identifier, PriorityQueue, released,
-                          get_command_regexp, iteritems, itervalues)
-import willie.module as module
-from willie.trigger import Trigger
-=======
 from willie.tools import (stderr, Nick, PriorityQueue, released,
                           get_command_regexp, iteritems, itervalues,
                           deprecated_5)
@@ -38,7 +32,6 @@
 from willie.logger import get_logger
 
 LOGGER = get_logger(__name__)
->>>>>>> 40d8abfa
 
 if sys.version_info.major >= 3:
     unicode = str
@@ -702,22 +695,11 @@
                 block_type = 'nick'
             else:
                 block_type = 'host'
-<<<<<<< HEAD
-            self.debug(
-                __file__,
-                "[%s]%s prevented from using %s." % (
-                    block_type,
-                    pretrigger.nick,
-                    ', '.join(list_of_blocked_functions)
-                ),
-                "verbose"
-=======
             LOGGER.info(
                 "[%s]%s prevented from using %s.",
                 block_type,
                 origin.nick,
                 ', '.join(list_of_blocked_functions)
->>>>>>> 40d8abfa
             )
 
     def _host_blocked(self, host):
