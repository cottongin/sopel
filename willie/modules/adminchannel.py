--- conflicted
+++ resolved
@@ -16,8 +16,6 @@
 from willie.tools import Nick
 
 
-<<<<<<< HEAD
-=======
 def default_mask(trigger):
     welcome = formatting.color('Welcome to:', formatting.colors.PURPLE)
     chan = formatting.color(trigger.sender, formatting.colors.TEAL)
@@ -27,13 +25,6 @@
     return '{} {} {} {}'.format(welcome, chan, topic_, arg)
 
 
-def setup(bot):
-    #Having a db means pref's exists. Later, we can just use `if bot.db`.
-    if bot.db and not bot.db.preferences.has_columns('topic_mask'):
-        bot.db.preferences.add_columns(['topic_mask'])
-
-
->>>>>>> 7005f630
 @commands('op')
 def op(bot, trigger):
     """
@@ -319,16 +310,9 @@
     narg = 1
     mask = None
     mask = bot.db.get_channel_value(channel, 'topic_mask')
-<<<<<<< HEAD
-    narg = len(re.findall('%s', mask))
-    if not mask or mask == '':
-        mask = purple + 'Welcome to: ' + green + channel + purple \
-            + ' | ' + bold + 'Topic: ' + bold + green + '%s'
-=======
     mask = mask or default_mask(trigger)
     mask = mask.replace('%s', '{}')
     narg = len(re.findall('{}', mask))
->>>>>>> 7005f630
 
     top = trigger.group(2)
     args = []
@@ -362,9 +346,5 @@
     if bot.privileges[trigger.sender][trigger.nick] < OP:
         return
     mask = bot.db.get_channel_value(trigger.sender, 'topic_mask')
-<<<<<<< HEAD
-    mask = mask or "%s"
-=======
     mask = mask or default_mask(trigger)
->>>>>>> 7005f630
     bot.say(mask)